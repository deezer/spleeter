--- conflicted
+++ resolved
@@ -98,11 +98,7 @@
 
 ## Contributing
 
-<<<<<<< HEAD
 If you would like to participate in the development of **spleeter** you are more than welcome to do so. Don't hesitate to throw us a pull request and we'll do our best to examine it quickly.
-=======
-If you would like to participate in the development of **spleeter** your are more than welcome to do so. Don't hesitate to throw us a pull request and we'll do our best to examine it quickly. Please check out our [guidelines](.github/CONTRIBUTING.md) first.
->>>>>>> 93119410
 
 ## Note
 
