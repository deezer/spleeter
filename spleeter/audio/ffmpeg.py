#!/usr/bin/env python
# coding: utf8

"""
    This module provides an AudioAdapter implementation based on FFMPEG
    process. Such implementation is POSIXish and depends on nothing except
    standard Python libraries. Thus this implementation is the default one
    used within this library.
"""

import os
import shutil

# pylint: disable=import-error
import stempeg
import numpy as np
# pylint: enable=import-error

from .adapter import AudioAdapter
from .. import SpleeterError
from ..utils.logging import get_logger

__email__ = 'spleeter@deezer.com'
__author__ = 'Deezer Research'
__license__ = 'MIT License'


<<<<<<< HEAD
class StempegProcessAudioAdapter(AudioAdapter):
=======
def _check_ffmpeg_install():
    """ Ensure FFMPEG binaries are available.

    :raise SpleeterError: If ffmpeg or ffprobe is not found.
    """
    for binary in ('ffmpeg', 'ffprobe'):
        if shutil.which(binary) is None:
            raise SpleeterError('{} binary not found'.format(binary))


def _to_ffmpeg_time(n):
    """ Format number of seconds to time expected by FFMPEG.
    :param n: Time in seconds to format.
    :returns: Formatted time in FFMPEG format.
    """
    m, s = divmod(n, 60)
    h, m = divmod(m, 60)
    return '%d:%02d:%09.6f' % (h, m, s)


def _to_ffmpeg_codec(codec):
    ffmpeg_codecs = {
        'm4a': 'aac',
        'ogg': 'libvorbis',
        'wma': 'wmav2',
    }
    return ffmpeg_codecs.get(codec) or codec


class FFMPEGProcessAudioAdapter(AudioAdapter):
>>>>>>> 1181f4b5
    """ An AudioAdapter implementation that use FFMPEG binary through
    subprocess in order to perform I/O operation for audio processing.

    When created, FFMPEG binary path will be checked and expended,
    raising exception if not found. Such path could be infered using
    FFMPEG_PATH environment variable.
    """

    def load(
            self, path, offset=None, duration=None,
            sample_rate=None, dtype=np.float32):
        """ Loads the audio file denoted by the given path
        and returns it data as a waveform.

        :param path: Path of the audio file to load data from.
        :param offset: (Optional) Start offset to load from in seconds.
        :param duration: (Optional) Duration to load in seconds.
        :param sample_rate: (Optional) Sample rate to load audio with.
        :param dtype: (Optional) Numpy data type to use, default to float32.
        :returns: Loaded data a (waveform, sample_rate) tuple.
        :raise SpleeterError: If any error occurs while loading audio.
        """
<<<<<<< HEAD
        waveform, sample_rate = stempeg.read_streams(
            path=path,
            start=offset,
            duration=duration,
            stem_id=None,
            dtype=dtype,
            info=None,
            sample_rate=sample_rate,
            stems_from_multichannel=False
        )
=======
        _check_ffmpeg_install()
        if not isinstance(path, str):
            path = path.decode()
        try:
            probe = ffmpeg.probe(path)
        except ffmpeg._run.Error as e:
            raise SpleeterError(
                'An error occurs with ffprobe (see ffprobe output below)\n\n{}'
                .format(e.stderr.decode()))
        if 'streams' not in probe or len(probe['streams']) == 0:
            raise SpleeterError('No stream was found with ffprobe')
        metadata = next(
            stream
            for stream in probe['streams']
            if stream['codec_type'] == 'audio')
        n_channels = metadata['channels']
        if sample_rate is None:
            sample_rate = metadata['sample_rate']
        output_kwargs = {'format': 'f32le', 'ar': sample_rate}
        if duration is not None:
            output_kwargs['t'] = _to_ffmpeg_time(duration)
        if offset is not None:
            output_kwargs['ss'] = _to_ffmpeg_time(offset)
        process = (
            ffmpeg
            .input(path)
            .output('pipe:', **output_kwargs)
            .run_async(pipe_stdout=True, pipe_stderr=True))
        buffer, _ = process.communicate()
        waveform = np.frombuffer(buffer, dtype='<f4').reshape(-1, n_channels)
        if not waveform.dtype == np.dtype(dtype):
            waveform = waveform.astype(dtype)
>>>>>>> 1181f4b5
        return (waveform, sample_rate)

    def save(
            self, path, data, sample_rate,
            codec=None, bitrate=None):
        """ Write waveform data to the file denoted by the given path
        using FFMPEG process.

        :param path: Path of the audio file to save data in.
        :param data: Waveform data to write.
        :param sample_rate: Sample rate to write file in.
        :param codec: (Optional) Writing codec to use.
        :param bitrate: (Optional) Bitrate of the written audio file.
        :raise IOError: If any error occurs while using FFMPEG to write data.
        """
<<<<<<< HEAD
=======
        _check_ffmpeg_install()
        directory = os.path.dirname(path)
        if not os.path.exists(directory):
            raise SpleeterError(f'output directory does not exists: {directory}')
>>>>>>> 1181f4b5
        get_logger().debug('Writing file %s', path)
        stempeg.write_streams(
            path=path,
            data=data,
            sample_rate=sample_rate,
            codec=codec,
            bitrate=bitrate
        )
        get_logger().info('File %s written succesfully', path)<|MERGE_RESOLUTION|>--- conflicted
+++ resolved
@@ -25,9 +25,6 @@
 __license__ = 'MIT License'
 
 
-<<<<<<< HEAD
-class StempegProcessAudioAdapter(AudioAdapter):
-=======
 def _check_ffmpeg_install():
     """ Ensure FFMPEG binaries are available.
 
@@ -58,7 +55,6 @@
 
 
 class FFMPEGProcessAudioAdapter(AudioAdapter):
->>>>>>> 1181f4b5
     """ An AudioAdapter implementation that use FFMPEG binary through
     subprocess in order to perform I/O operation for audio processing.
 
@@ -81,7 +77,6 @@
         :returns: Loaded data a (waveform, sample_rate) tuple.
         :raise SpleeterError: If any error occurs while loading audio.
         """
-<<<<<<< HEAD
         waveform, sample_rate = stempeg.read_streams(
             path=path,
             start=offset,
@@ -92,40 +87,6 @@
             sample_rate=sample_rate,
             stems_from_multichannel=False
         )
-=======
-        _check_ffmpeg_install()
-        if not isinstance(path, str):
-            path = path.decode()
-        try:
-            probe = ffmpeg.probe(path)
-        except ffmpeg._run.Error as e:
-            raise SpleeterError(
-                'An error occurs with ffprobe (see ffprobe output below)\n\n{}'
-                .format(e.stderr.decode()))
-        if 'streams' not in probe or len(probe['streams']) == 0:
-            raise SpleeterError('No stream was found with ffprobe')
-        metadata = next(
-            stream
-            for stream in probe['streams']
-            if stream['codec_type'] == 'audio')
-        n_channels = metadata['channels']
-        if sample_rate is None:
-            sample_rate = metadata['sample_rate']
-        output_kwargs = {'format': 'f32le', 'ar': sample_rate}
-        if duration is not None:
-            output_kwargs['t'] = _to_ffmpeg_time(duration)
-        if offset is not None:
-            output_kwargs['ss'] = _to_ffmpeg_time(offset)
-        process = (
-            ffmpeg
-            .input(path)
-            .output('pipe:', **output_kwargs)
-            .run_async(pipe_stdout=True, pipe_stderr=True))
-        buffer, _ = process.communicate()
-        waveform = np.frombuffer(buffer, dtype='<f4').reshape(-1, n_channels)
-        if not waveform.dtype == np.dtype(dtype):
-            waveform = waveform.astype(dtype)
->>>>>>> 1181f4b5
         return (waveform, sample_rate)
 
     def save(
@@ -141,13 +102,10 @@
         :param bitrate: (Optional) Bitrate of the written audio file.
         :raise IOError: If any error occurs while using FFMPEG to write data.
         """
-<<<<<<< HEAD
-=======
         _check_ffmpeg_install()
         directory = os.path.dirname(path)
         if not os.path.exists(directory):
             raise SpleeterError(f'output directory does not exists: {directory}')
->>>>>>> 1181f4b5
         get_logger().debug('Writing file %s', path)
         stempeg.write_streams(
             path=path,
