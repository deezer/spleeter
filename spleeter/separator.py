--- conflicted
+++ resolved
@@ -275,16 +275,11 @@
             audio_descriptor,
             destination,
             audio_adapter=get_default_audio_adapter(),
-<<<<<<< HEAD
-            offset=0, duration=600., codec='aac', bitrate=256000,
-            filename_format='{filename}.stems.{codec}',
-=======
             offset=0,
             duration=600.,
             codec='wav',
             bitrate='128k',
             filename_format='{filename}/{instrument}.{codec}',
->>>>>>> 1181f4b5
             synchronous=True):
         """ Performs source separation and export result to file using
         given audio adapter.
@@ -324,13 +319,6 @@
             synchronous)
 
     def save_to_file(
-<<<<<<< HEAD
-            self, sources, audio_descriptor, destination,
-            filename_format='{filename}.stems.{codec}',
-            codec='aac', audio_adapter=get_default_audio_adapter(),
-            bitrate='256000', synchronous=True):
-        """ export dictionary of sources to files.
-=======
             self,
             sources,
             audio_descriptor,
@@ -341,7 +329,6 @@
             bitrate='128k',
             synchronous=True):
         """ Export dictionary of sources to files.
->>>>>>> 1181f4b5
 
         :param sources:             Dictionary of sources to be exported. The
                                     keys are the name of the instruments, and
@@ -360,23 +347,6 @@
         :param synchronous:         (Optional) True is should by synchronous.
 
         """
-<<<<<<< HEAD
-
-        filename = splitext(basename(audio_descriptor))[0]
-        audio_adapter.save(
-            path=join(
-                destination,
-                filename_format.format(
-                    filename=filename,
-                    codec="m4a"
-                )
-            ),
-            data=sources,
-            sample_rate=self._sample_rate,
-            bitrate=bitrate,
-            codec="aac"
-        )
-=======
         foldername = basename(dirname(audio_descriptor))
         filename = splitext(basename(audio_descriptor))[0]
         generated = []
@@ -411,5 +381,4 @@
                     codec,
                     bitrate)
         if synchronous and self._pool:
-            self.join()
->>>>>>> 1181f4b5
+            self.join()